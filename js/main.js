let state;
const gameSprite = {};
let keyboardArray = [null, null];
const audio = {};

//Aliases
let Application = PIXI.Application,
  loader = PIXI.Loader.shared,
  resources = loader.resources,
  Sprite = PIXI.Sprite,
  Rectangle = PIXI.Rectangle,
  AnimatedSprite = PIXI.AnimatedSprite,
  Container = PIXI.Container;

//Create a Pixi Application
let app = new Application({
  width: 432,
  height: 304,
  antialias: false,
  backgroundColor: 0x00ff00,
  transparent: false,
  resolution: 1.5
});

//Add the canvas that Pixi automatically created for you to the HTML document
document.body.appendChild(app.view);

audio.bgm = new Audio("assets/bgm.mp3");
audio.bgm.addEventListener("loadeddata", event => {
  loader.add("assets/sprite_sheet.json").load(setup);
});
audio.bgm.loop = true;

audio.pipikachu = new Audio("assets/WAVE140_1.wav");
audio.pika = new Audio("assets/WAVE141_1.wav");
audio.chu = new Audio("assets/WAVE142_1.wav");
pi = new Audio("assets/WAVE143_1.wav");
pikachu = new Audio("assets/WAVE144_1.wav");
punch = new Audio("assets/WAVE145_1.wav");
ballTouchesGround = new Audio("assets/WAVE146_1.wav");

function setup() {
  const textures = loader.resources["assets/sprite_sheet.json"].textures;
  const bgContainer = new Container();
  let tile;

  // sky
  let texture = textures["objects/sky_blue.png"];
  for (let j = 0; j < 11; j++) {
    for (let i = 0; i < 432 / 16; i++) {
      tile = new Sprite(texture);
      addChildToParentAndSetLocalPosition(bgContainer, tile, 16 * i, 16 * j);
    }
  }

  // mountain
  texture = textures["objects/mountain.png"];
  tile = new Sprite(texture);
  addChildToParentAndSetLocalPosition(bgContainer, tile, 0, 176);

  // ground_red
  texture = textures["objects/ground_red.png"];
  for (let i = 0; i < 432 / 16; i++) {
    tile = new Sprite(texture);
    addChildToParentAndSetLocalPosition(bgContainer, tile, 16 * i, 248);
  }

  // ground_line
  texture = textures["objects/ground_line.png"];
  for (let i = 1; i < 432 / 16 - 1; i++) {
    tile = new Sprite(texture);
    addChildToParentAndSetLocalPosition(bgContainer, tile, 16 * i, 264);
  }
  texture = textures["objects/ground_line_leftmost.png"];
  tile = new Sprite(texture);
  addChildToParentAndSetLocalPosition(bgContainer, tile, 0, 264);
  texture = textures["objects/ground_line_rightmost.png"];
  tile = new Sprite(texture);
  addChildToParentAndSetLocalPosition(bgContainer, tile, 432 - 16, 264);

  // ground_yellow
  texture = textures["objects/ground_yellow.png"];
  for (let j = 0; j < 2; j++) {
    for (let i = 0; i < 432 / 16; i++) {
      tile = new Sprite(texture);
      addChildToParentAndSetLocalPosition(
        bgContainer,
        tile,
        16 * i,
        280 + 16 * j
      );
    }
  }

  // TODO: wave moving
  // wave
  texture = textures["objects/wave.png"];
  for (let i = 0; i < 432 / 16; i++) {
    tile = new Sprite(texture);
    addChildToParentAndSetLocalPosition(bgContainer, tile, 16 * i, 280);
  }

  // net pillar
  texture = textures["objects/net_pillar_top.png"];
  tile = new Sprite(texture);
  addChildToParentAndSetLocalPosition(bgContainer, tile, 213, 176);
  texture = textures["objects/net_pillar.png"];
  for (let j = 0; j < 12; j++) {
    tile = new Sprite(texture);
    addChildToParentAndSetLocalPosition(bgContainer, tile, 213, 184 + 8 * j);
  }

  const getPlayerTexture = (i, j) => textures[`pikachu/pikachu_${i}_${j}.png`];
  const playerTextureArray = [];
  for (let i = 0; i < 7; i++) {
    if (i === 3) {
      playerTextureArray.push(getPlayerTexture(i, 0));
      playerTextureArray.push(getPlayerTexture(i, 1));
    } else if (i === 4) {
      playerTextureArray.push(getPlayerTexture(i, 0));
    } else {
      for (let j = 0; j < 5; j++) {
        playerTextureArray.push(getPlayerTexture(i, j));
      }
    }
  }
  const player1AnimatedSprite = new AnimatedSprite(playerTextureArray);
  const player2AnimatedSprite = new AnimatedSprite(playerTextureArray);
  player2AnimatedSprite.scale.x = -1;

  const getBallTexture = s => textures[`ball/ball_${s}.png`];
  const ballTextureArray = [
    getBallTexture(0),
    getBallTexture(1),
    getBallTexture(2),
    getBallTexture(3),
    getBallTexture(4),
    getBallTexture("hyper"), // TODO: hyper-glitch how occur?
    getBallTexture("trail"), // TODO: trail, punch needed??
    getBallTexture("punch")
  ];
  const ballAnimatedSprite = new AnimatedSprite(ballTextureArray);

  const ballHyperSprite = new Sprite(textures["ball/ball_hyper.png"]);
  const ballTrailSprite = new Sprite(textures["ball/ball_trail.png"]);
  const ballPunchSprite = new Sprite(textures["ball/ball_punch.png"]);

  ballAnimatedSprite.anchor.x = 0.5;
  ballAnimatedSprite.anchor.y = 0.5;
  ballHyperSprite.anchor.x = 0.5;
  ballTrailSprite.anchor.x = 0.5;
  ballPunchSprite.anchor.x = 0.5;
  player1AnimatedSprite.anchor.x = 0.5;
  player1AnimatedSprite.anchor.y = 0.5;
  player2AnimatedSprite.anchor.x = 0.5;
  player2AnimatedSprite.anchor.y = 0.5;

  // TODO: careful with the order of addChild, the later, the fronter?
  app.stage.addChild(bgContainer);
  app.stage.addChild(player1AnimatedSprite);
  app.stage.addChild(player2AnimatedSprite);
  app.stage.addChild(ballTrailSprite);
  app.stage.addChild(ballHyperSprite);
  app.stage.addChild(ballAnimatedSprite);
  app.stage.addChild(ballPunchSprite);

  bgContainer.x = 0;
  bgContainer.y = 0;

  ballTrailSprite.visible = false;
  ballHyperSprite.visible = false;
  ballPunchSprite.visible = false;

  //Render the stage
  //app.render();
  //app.renderer.render(app.stage);
  const keyboard1 = new Keyboard("d", "g", "r", "f", "z");
  const keyboard2 = new Keyboard(
    "ArrowLeft",
    "ArrowRight",
    "ArrowUp",
    "ArrowDown",
    "Enter"
  );

  //keyboardArray[0] = keyboard;
  //keyboardArray[1] = Object.assign({}, keyboard);
  keyboardArray[0] = keyboard1;
  keyboardArray[1] = keyboard2;

  state = play;
  gameSprite.player1 = player1AnimatedSprite;
  gameSprite.player2 = player2AnimatedSprite;
<<<<<<< HEAD
  gameSprite.ball = ball;

  app.view.addEventListener("click", gameStart, { once: true });
}

function gameStart() {
=======
  gameSprite.ball = ballAnimatedSprite;
  gameSprite.hyper = ballHyperSprite;
  gameSprite.trail = ballTrailSprite;
  gameSprite.punch = ballPunchSprite;

>>>>>>> 8078b2c9
  app.ticker.maxFPS = 25;
  app.ticker.add(delta => gameLoop(delta));
  audio.bgm.play();
}

function gameLoop(delta) {
  state(delta);
}

let ballTouchedGround = false;
function play(delta) {
  if (ballTouchedGround) {
    player1 = {
      isPlayer2: false, // 0xA0
      isComputer: true, // 0xA4
      x: 36, // 0xA8    // initialized to 36 (player1) or 396 (player2)
      y: 244, // 0xAC   // initialized to 244
      yVelocity: 0, // 0xB0  // initialized to 0
      divingDirection: 0, // 0xB4
      lyingDownDurationLeft: -1, // 0xB8
      isCollisionWithBallHappened: false, // 0xBC   // initizlized to 0 i.e false
      // state
      // 0: normal, 1: jumping, 2: jumping_and_power_hitting, 3: diving
      // 4: lying_down_after_diving
      // 5: win!, 6: lost..
      state: 0, // 0xC0   // initialized to 0
      frameNumber: 0, // 0xC4   // initialized to 0
      normalStatusArmSwingDirection: 1, // 0xC8  // initialized to 1
      delayBeforeNextFrame: 0, // 0xCC  // initizlized to 0
      isWinner: false, // 0xD0
      gameOver: false, // 0xD4
      randomNumberForRound: rand() % 5, // 0xD8  // initialized to (_rand() % 5)
      randomNumberZeroOrOne: 0 // 0xDC
    };

    // player on right side
    player2 = {
      isPlayer2: true, // 0xA0
      isComputer: true, // 0xA4
      x: 396, // 0xA8
      y: 244, // 0xAC
      yVelocity: 0, // 0xB0
      divingDirection: 0, // 0xB4
      lyingDownDurationLeft: -1, // 0xB8
      isCollisionWithBallHappened: false, // 0xBC
      // state
      // 0: normal, 1: jumping, 2: jumping_and_power_hitting, 3: diving
      // 4: lying_down_after_diving
      // 5: win!, 6: lost..
      state: 0, // 0xC0
      frameNumber: 0, // 0xC4
      normalStatusArmSwingDirection: 1, // 0xC8
      delayBeforeNextFrame: 0, // 0xCC
      isWinner: false, // 0xD0
      gameOver: false, // 0xD4
      randomNumberForRound: rand() % 5, // 0xD8  // random number for random control of the AI (determined per round)
      randomNumberZeroOrOne: 0 // 0xDC  // random number for random contrl of the AI
    };

    // Initial Values: refer FUN_000403a90 && FUN_00402d60
    ball = {
      x: 56, // 0x30    // initialized to 56 or 376
      y: 0, // 0x34   // initialized to 0
      xVelocity: 0, // 0x38  // initialized to 0
      yVelocity: 1, // 0x3C  // initialized to 1
      expectedLandingPointX: 0, // 0x40
      rotation: 0, // 0x44 // ball rotation frame selector // one of 0, 1, 2, 3, 4 // if it is other value, hyper ball glitch occur?
      fineRotation: 0,
      x4c: 0, // 0x4c // initialized to 0
      punchEffectX: 0, // coordinate X for punch effect
      punchEffectY: 0, // coordinate Y for punch effect
      isPowerHit: false // 0x68  // initialized to 0 i.e. false
    };
  }

  gameSprite.ball.x = ball.x;
  gameSprite.ball.y = ball.y;
  gameSprite.ball.gotoAndStop(ball.rotation);

  gameSprite.player1.x = player1.x;
  gameSprite.player1.y = player1.y;
  gameSprite.player2.x = player2.x;
  gameSprite.player2.y = player2.y;

  const frameNumber1 = getFrameNumberForPlayerAnimatedSprite(
    player1.state,
    player1.frameNumber
  );
  const frameNumber2 = getFrameNumberForPlayerAnimatedSprite(
    player2.state,
    player2.frameNumber
  );
  gameSprite.player1.gotoAndStop(frameNumber1);
  gameSprite.player2.gotoAndStop(frameNumber2);

  if (ball.punchEffectRadius > 0) {
    ball.punchEffectRadius -= 2;
    gameSprite.punch.width = 2 * ball.punchEffectRadius;
    gameSprite.punch.height = 2 * ball.punchEffectRadius;
    gameSprite.punch.x = ball.punchEffectX;
    gameSprite.punch.y = ball.punchEffectY;
    gameSprite.punch.visible = true;
  } else {
    gameSprite.punch.visible = false;
  }

  if (ball.isPowerHit === true) {
    gameSprite.hyper.x = ball.previousX;
    gameSprite.hyper.y = ball.previousY;
    gameSprite.trail.x = ball.previousPreviousX;
    gameSprite.trail.y = ball.previousPreviousY;

    gameSprite.hyper.visible = true;
    gameSprite.trail.visible = true;
  } else {
    gameSprite.hyper.visible = false;
    gameSprite.trail.visible = false;
  }
  ball.previousPreviousX = ball.previousX;
  ball.previousPreviousY = ball.previousY;
  ball.previousX = ball.x;
  ball.previousY = ball.y;

  keyboardArray[0].updateProperties();
  keyboardArray[1].updateProperties();
  ballTouchedGround = physicsEngine(player1, player2, ball, keyboardArray);
}

function addChildToParentAndSetLocalPosition(parent, child, x, y) {
  parent.addChild(child);
  child.anchor.x = 0;
  child.anchor.y = 0;
  child.x = x;
  child.y = y;
}

// number of frames for state 0, state 1 and state 2 is 5 for each.
// number of frames for state 3 is 2.
// number of frames for state 4 is 1.
// number of frames for state 5, state 6 is 5 for each.
function getFrameNumberForPlayerAnimatedSprite(state, frameNumber) {
  if (state < 4) {
    return 5 * state + frameNumber;
  } else if (state === 4) {
    return 17 + frameNumber;
  } else if (state > 4) {
    return 18 + frameNumber;
  }
}<|MERGE_RESOLUTION|>--- conflicted
+++ resolved
@@ -191,20 +191,14 @@
   state = play;
   gameSprite.player1 = player1AnimatedSprite;
   gameSprite.player2 = player2AnimatedSprite;
-<<<<<<< HEAD
-  gameSprite.ball = ball;
-
-  app.view.addEventListener("click", gameStart, { once: true });
-}
-
-function gameStart() {
-=======
   gameSprite.ball = ballAnimatedSprite;
   gameSprite.hyper = ballHyperSprite;
   gameSprite.trail = ballTrailSprite;
   gameSprite.punch = ballPunchSprite;
-
->>>>>>> 8078b2c9
+  app.view.addEventListener("click", gameStart, { once: true });
+}
+
+function gameStart() {
   app.ticker.maxFPS = 25;
   app.ticker.add(delta => gameLoop(delta));
   audio.bgm.play();
